package transactionSystem;

import database.Controller;
<<<<<<< HEAD
import bookingSystem.models.Ticket;
import userSystem.models.User;
=======


>>>>>>> 6c2b13cd
import transactionSystem.models.Credit;
import transactionSystem.models.Payment;

import java.sql.Connection;
import java.sql.ResultSet;
import java.sql.SQLException;
import java.sql.Statement;
import java.time.LocalDate;
import java.time.format.DateTimeFormatter;
import java.util.Collections;
import java.util.HashMap;
import java.util.Objects;
import java.util.Set;
import java.util.stream.Collectors;

import bookingSystem.models.Ticket;

import static database.Controller.*;

public class PaymentController {
    private HashMap<String, Payment> payments;
    private HashMap<String, Credit> credits;

    public PaymentController() {
        this.payments = getPaymentModels();
        this.credits = getCreditModels();
    }

    public static HashMap<String, Payment> getPaymentModels() {
        Connection c = Controller.getConnection();
        HashMap<String, Payment> payments = new HashMap<String, Payment>();

        String sql = "SELECT paymentID, amount, userID, ticketID FROM payment";

        try (Connection conn = c;
             Statement stmt = conn.createStatement();
             ResultSet rs = stmt.executeQuery(sql)) {

            // loop through the result set
            while (rs.next()) {
                System.out.println(rs.getInt("paymentID") + "\t" +
                        rs.getDouble("amount") + "\t" +
                        rs.getInt("userID") + "\t" +
                        rs.getInt("ticketID"));

                Payment object = new Payment(rs.getInt("paymentID"),
                        rs.getDouble("amount"),
                        rs.getInt("userID"),
                        rs.getInt("ticketID")
                );
//                System.out.println(object.toString());
                payments.put(String.valueOf(rs.getInt("paymentID")),
                        object);
            }
        } catch (SQLException e) {
            System.out.println(e.getMessage());
        }
        try {
            c.close();

        } catch (SQLException e) {
            e.printStackTrace();
        }
        return payments;
    }

    public static HashMap<String, Credit> getCreditModels() {
        HashMap<String, Credit> credits = new HashMap<String, Credit>();
        Connection conn = Controller.getConnection();
        String sql = "SELECT creditID, userID, Credit, expiryDate FROM credits";
        try (
                Statement stmt = conn.createStatement();
                ResultSet rs = stmt.executeQuery(sql)) {

            // loop through the result set
            while (rs.next()) {
                System.out.println(rs.getInt("userID") + "\t" +
                        rs.getDouble("Credit") + "\t" +
                        rs.getString("expiryDate"));

                Credit object = new Credit(rs.getInt("userID"),
                        rs.getDouble("Credit"),
                        rs.getString("expiryDate")
                );
//                System.out.println(object.toString());
                credits.put(String.valueOf(rs.getInt("CreditID")),
                        object);
            }
        } catch (SQLException e) {
            System.out.println(e.getMessage());
        }
        try {
            conn.close();
        } catch (SQLException e) {
            e.printStackTrace();
        }
        return credits;
    }

    public void charge(int userId, int ticketId) {
    	try {
        Set<Integer> ids = payments.keySet().stream().map(s -> Integer.parseInt(s)).collect(Collectors.toSet()); // getting int set
        Integer newID = Collections.max(ids) + 1; // get an new id for payment table

<<<<<<< HEAD
        Payment newPayment = new Payment(newID, ticket.getPrice(), user.getUserId(), ticket.getTicketNumber());
=======
        Payment newPayment = new Payment(newID, Ticket.getPrice(), userId, ticketId);
>>>>>>> 6c2b13cd
        addPayment(newPayment);
    	} catch (SQLException e) {
    		e.printStackTrace();
    	}
    }

    public void addPayment(Payment newPayment) throws SQLException {
        Integer paymentID = newPayment.getPaymentID();
        double amount = newPayment.getAmount();
        Integer userID = newPayment.getUserID();
        Integer ticketID = newPayment.getTicketID();

        payments.put(String.valueOf(paymentID), newPayment);
        insertIntoPayment(paymentID, amount, userID, ticketID);
    }

    public void removePayment(Payment payment) {
        Integer paymentID = payment.getPaymentID();
        payments.remove(paymentID);
        try {
            deleteFromPayment(paymentID);
        } catch (SQLException e) {
            e.printStackTrace();
        }
    }

    public void refund(Payment payment) {
        Connection conn = Controller.getConnection();
        String sql = String.format("SELECT isRegistered FROM users where UserID = %o",
                payment.getUserID());
        double amount = 0;
        Statement stmt = null;
        boolean isRegistered = false;
        try {
            stmt = conn.createStatement();
        } catch (SQLException e) {
            e.printStackTrace();
        }
        try {
            ResultSet rs = stmt.executeQuery(sql);
            isRegistered = rs.getBoolean("isRegistered");
            conn.close();
            stmt.close();
        } catch (SQLException e) {
            e.printStackTrace();
        }

        if (isRegistered) {
            amount = payment.getAmount();
            System.out.println(String.format("Issuing $ %f refund to registered user %o", amount, payment.getUserID()));
        } else {
            amount = 0.85 * payment.getAmount();
            System.out.println(String.format("Issuing $ %f refund to non-registered user %o", amount, payment.getUserID()));
        }
        DateTimeFormatter formatter = DateTimeFormatter.ofPattern("yyyy-MM-dd");
        LocalDate nyd = LocalDate.now().plusYears(1);
        String expiryDate = formatter.format(nyd);
//        System.out.println(expiryDate);
        Set<Integer> ids = credits.keySet().stream().map(s -> Integer.parseInt(s)).collect(Collectors.toSet()); // getting int set
        Integer newID = Collections.max(ids) + 1; // get an new id for payment table

        credits.put(newID.toString(), new Credit(payment.getUserID(), amount, expiryDate));
        try {
            insertIntoCredits(payment.getUserID(), amount, expiryDate);
        } catch (SQLException e) {
            e.printStackTrace();
        }
        try {
            conn.close();
        } catch (SQLException e) {
            e.printStackTrace();
        }
    }

    public Payment findPayment(Ticket ticket) {
        Connection conn = Controller.getConnection();
        String sql = "SELECT paymentID FROM payment " +
<<<<<<< HEAD
                String.format("WHERE ticketID = %s ;", ticket.getTicketNumber());
=======
                String.format("WHERE ticketID = %s ;", ticket.getUserId());
>>>>>>> 6c2b13cd
        System.out.println(sql);
        Statement stmt = null;
        Integer paymentID = -1;
        try {
            stmt = conn.createStatement();
            ResultSet rs = stmt.executeQuery(sql);
            paymentID = rs.getInt("paymentID");
            conn.close();
        } catch (SQLException e) {
            e.printStackTrace();
        }
        Payment payment = payments.get(paymentID.toString());
        return payment;
    }

    @Override
    public boolean equals(Object o) {
        if (this == o) return true;
        if (o == null || getClass() != o.getClass()) return false;
        PaymentController that = (PaymentController) o;
        return Objects.equals(payments, that.payments);
    }

    @Override
    public int hashCode() {
        return Objects.hash(payments);
    }

    public void setPayments(HashMap<String, Payment> payments) {
        this.payments = payments;
    }

    public HashMap<String, Payment> getPayments() {
        return payments;
    }

    @Override
    public String toString() {
        return "PaymentController{" +
                "payments=" + payments +
                "\n, credits=" + credits +
                '}';
    }
}<|MERGE_RESOLUTION|>--- conflicted
+++ resolved
@@ -1,13 +1,8 @@
 package transactionSystem;
 
 import database.Controller;
-<<<<<<< HEAD
-import bookingSystem.models.Ticket;
-import userSystem.models.User;
-=======
-
-
->>>>>>> 6c2b13cd
+
+
 import transactionSystem.models.Credit;
 import transactionSystem.models.Payment;
 
@@ -112,11 +107,7 @@
         Set<Integer> ids = payments.keySet().stream().map(s -> Integer.parseInt(s)).collect(Collectors.toSet()); // getting int set
         Integer newID = Collections.max(ids) + 1; // get an new id for payment table
 
-<<<<<<< HEAD
-        Payment newPayment = new Payment(newID, ticket.getPrice(), user.getUserId(), ticket.getTicketNumber());
-=======
         Payment newPayment = new Payment(newID, Ticket.getPrice(), userId, ticketId);
->>>>>>> 6c2b13cd
         addPayment(newPayment);
     	} catch (SQLException e) {
     		e.printStackTrace();
@@ -194,11 +185,7 @@
     public Payment findPayment(Ticket ticket) {
         Connection conn = Controller.getConnection();
         String sql = "SELECT paymentID FROM payment " +
-<<<<<<< HEAD
-                String.format("WHERE ticketID = %s ;", ticket.getTicketNumber());
-=======
                 String.format("WHERE ticketID = %s ;", ticket.getUserId());
->>>>>>> 6c2b13cd
         System.out.println(sql);
         Statement stmt = null;
         Integer paymentID = -1;
