package bookingSystem;

import bookingSystem.models.*;
import userSystem.models.User;

import java.sql.*;
import java.util.ArrayList;

/**
 * Class for a BookingController object which is the
 * controller for the bookingSystem package.
 * @author Tahsin Chowdhury
 */
public class BookingController {

    private ArrayList<Ticket> tickets; // list to contain all the tickets available in the database
    private ArrayList<Movie> movies; // list to contain all the movies in the database

    /**
     * Constructs a BookingController object and populates
     * the its data members by pulling data from the
     * database.
     */
    public BookingController() {
        tickets = new ArrayList<Ticket>();
        movies = new ArrayList<Movie>();
        loadMovieAndTheater();
        loadShowtimes();
        loadSeats();
        createTickets();
    }

    /**
     * Helper method that fetches the seats available for
     * every movie, showtime and theater combination and
     * populates the seats array in the corresponding
     * Showtime object.
     */
    private void loadSeats() {
        String query;

        Connection c = null;
        try {
            Class.forName("org.sqlite.JDBC");
            c = DriverManager.getConnection("jdbc:sqlite:sqlite.db");
        } catch (Exception e) {
            System.err.println(e.getClass().getName() + ": " + e.getMessage());
            System.exit(0);
        }

        for (Movie m : movies) {
            ArrayList<Theater> theaters = m.getTheaters();
            for (Theater t : theaters) {
                ArrayList<Showtime> showtimes = t.getShowtimes();
                for (Showtime s : showtimes){
                    query = "SELECT DISTINCT seat FROM ticket WHERE movieName = '" + m.getName() + "'";
                    query += "AND theater = '" + t.getLocation() + "'";
                    query += "AND showtime = '" + s.getStartTime() + "'";

                    try{
                        Connection conn = c;
                        Statement stmt = null;
                        stmt = conn.createStatement();
                        ResultSet rs = stmt.executeQuery(query);

                        while (rs.next()){
                            int seatNumber = rs.getInt("seat");
                            System.out.println(seatNumber);
                            Seat seat = new Seat(seatNumber);
                            s.addSeat(seat);
                        }
                    } catch (SQLException e){
                        e.printStackTrace();
                    }
                }
            }
        }
    }

    /**
     * Helper method that fetches the showtimes available for
     * every movie and theater combination and
     * populates the seats array in the corresponding
     * Theater object.
     */
    private void loadShowtimes(){
        String query;

        Connection c = null;
        try {
            Class.forName("org.sqlite.JDBC");
            c = DriverManager.getConnection("jdbc:sqlite:sqlite.db");
        } catch (Exception e) {
            System.err.println(e.getClass().getName() + ": " + e.getMessage());
            System.exit(0);
        }

        for (Movie m : movies){
            ArrayList<Theater> theaters = m.getTheaters();
            for (Theater t : theaters){
                query = "SELECT DISTINCT showtime FROM ticket WHERE movieName = '" + m.getName() + "'";
                query += "AND theater = '" + t.getLocation() + "'";
                try{
                    Connection conn = c;
                    Statement stmt = null;
                    stmt = conn.createStatement();
                    ResultSet rs = stmt.executeQuery(query);

                    while (rs.next()){
                        String theShowtime = rs.getString("showtime");
                        Showtime showtime = new Showtime(theShowtime, 36);
                        t.addShowtime(showtime);
                    }
                } catch (SQLException e){
                    e.printStackTrace();
                }
            }
        }
    }

    /**
     * Helper method that fetches the movies and every
     * theater for each movie and populates
     * the theater array in the corresponding
     * Movie object before adding it to the movies array.
     */
    private void loadMovieAndTheater(){

        String query;

        Connection c = null;
        try {
            Class.forName("org.sqlite.JDBC");
            c = DriverManager.getConnection("jdbc:sqlite:sqlite.db");
        } catch (Exception e) {
            System.err.println(e.getClass().getName() + ": " + e.getMessage());
            System.exit(0);
        }

        query = "SELECT DISTINCT movieName FROM ticket";
        try{
            Connection conn = c;
            Statement stmt = null;
            stmt = conn.createStatement();
            ResultSet rs = stmt.executeQuery(query);

            while (rs.next()){
                String movieName = rs.getString("movieName");
                Movie movie = new Movie(movieName);
                movies.add(movie);

            }
        } catch (SQLException e){
            e.printStackTrace();
        }

        for (Movie m : movies){
            query = "SELECT DISTINCT theater FROM ticket WHERE movieName = '" + m.getName() + "'";
            try{
                Connection conn = c;
                Statement stmt = null;
                stmt = conn.createStatement();
                ResultSet rs = stmt.executeQuery(query);

                while (rs.next()){
                    String theTheater = rs.getString("theater");
                    System.out.println(theTheater);
                    Theater theater = new Theater(theTheater);
                    m.addTheater(theater);
                }
            } catch (SQLException e){
                e.printStackTrace();
            }
        }
    }

    /**
     * Helper function that creates ticket object for every
     * movie, theater, showtime and seat combination in the database
     * and populates the tickets array.
     */
    public void createTickets(){
        String query;

        Connection c = null;
        try {
            Class.forName("org.sqlite.JDBC");
            c = DriverManager.getConnection("jdbc:sqlite:sqlite.db");
        } catch (Exception e) {
            System.err.println(e.getClass().getName() + ": " + e.getMessage());
            System.exit(0);
        }

        for (Movie m : movies) {
            ArrayList<Theater> theaters = m.getTheaters();
            for (Theater t : theaters) {
                ArrayList<Showtime> showtimes = t.getShowtimes();
                for (Showtime s : showtimes){
                    ArrayList<Seat> seats = s.getSeats();
                    for (Seat st : seats){
                        query = "SELECT DISTINCT TicketID FROM ticket WHERE movieName = '" + m.getName() + "'";
                        query += "AND theater = '" + t.getLocation() + "'";
                        query += "AND showtime = '" + s.getStartTime() + "'";
                        query += "AND seat = '" + st.getSeatNumber() + "'";

                        try{
                            Connection conn = c;
                            Statement stmt = null;
                            stmt = conn.createStatement();
                            ResultSet rs = stmt.executeQuery(query);

                            while (rs.next()){
                                int ticketID = rs.getInt("TicketID");
                                Ticket ticket = new Ticket(ticketID, st, m, t, s);
                                tickets.add(ticket);
                            }
                        } catch (SQLException e){
                            e.printStackTrace();
                        }
                    }
                }
            }
        }
    }

    /**
     * Returns a ticket from the tickets ArrayList
     * that matches th specified ticket number
     * @param ticketNumber a value of type int representing the ticket number
     * @return a Ticket Object
     */
    public Ticket findTicket(int ticketNumber){
         for(Ticket t: tickets){
             if (t.getTicketNumber() == ticketNumber){
                 return t;
             }
         }
         return null;
    }

<<<<<<< HEAD
    public void bookTicket(Ticket t, User u){
=======
    /**
     * Books the specified ticket by making its seat unavailable and assigning it to a user id.
     * @param t a value of type int representing the ticket number
     * @param userID a value of type int representing userId
     */
    public void bookTicket(Ticket t, int userID){
>>>>>>> 1e3d4978
        t.getSeat().setAvailable(false);
        t.setUserId(userID);
    }

    /**
     * Cancels a ticket by making its seat unavailable and assigning it to no user
     * @param t A Ticket object
     */
    public void cancelTicket(Ticket t){
        t.getSeat().setAvailable(true);
        t.setUserId(0);
    }

    /**
     * Find the ticket that matches the specified parameters.
     * @param m a Movie object
     * @param t a Theater object
     * @param s a Showtime object
     * @param st a Seat object
     * @return A Ticket object
     */
    public Ticket findTicket(Movie m, Theater t, Showtime s, Seat st){
        for(Ticket ticket: tickets){
            Movie ticketMovie = ticket.getMovie();
            Showtime ticketShowtime = ticket.getShowtime();
            Seat ticketSeat = ticket.getSeat();

            if (ticketMovie.getName() == m.getName() &&
                    ticketShowtime.getStartTime() == s.getStartTime() &&
                    ticketSeat.getSeatNumber() == st.getSeatNumber()){
                return ticket;
            }
        }
        return null;
    }

    /**
     * Returns a list of all the movies.
     * @return an ArrayList of Movie objects
     */
    public ArrayList<Movie> getAllMovies(){
        return movies;
    }

    /**
     * Returns a list of theaters showing the specified movie.
     * @param m a Movie object
     * @returnan ArrayList of Theater objects
     */
    public ArrayList<Theater> getAllTheaters(Movie m){
        return m.getTheaters();
    }

    /**
     * Returns a list of showtimes for the specified movie in the specified theater.
     * @param m a Movie object
     * @param t a Theater object
     * @return ArrayList of Showtime objects
     */
    public ArrayList<Showtime> getAllShowtimes(Movie m, Theater t){
        ArrayList<Showtime> showtimes = new ArrayList<Showtime>();
        for (Movie mv : movies){
            if (mv.getName().equals(m.getName())){
                ArrayList<Theater> theaters = new ArrayList<Theater>();
                theaters = mv.getTheaters();
                for (Theater th: theaters){
                    if (th.getLocation().equals(t.getLocation())){
                        showtimes = th.getShowtimes();
                    }
                }
            }
        }
        return showtimes;
    }

    /**
     * Returns a list of seats for the specified movie in the specified theater
     * at the specified showtime
     * @param m a Movie object
     * @param t a Theater object
     * @param s a Showtime object
     * @return an ArrayList of Seat objects
     */
    public ArrayList<Seat> getAllSeats(Movie m, Theater t, Showtime s){
        ArrayList<Seat> seats = new ArrayList<Seat>();
        ArrayList<Showtime> showtimes = getAllShowtimes(m, t);
        for (Showtime showtime : showtimes){
            if (showtime.getStartTime().equals(s.getStartTime())){
                seats = showtime.getSeats();
            }
        }
        return seats;
    }

    @Override
    public String toString() {
        return "BookingController{" +
                "tickets=" + tickets +
                ", movies=" + movies +
                '}';
    }
}<|MERGE_RESOLUTION|>--- conflicted
+++ resolved
@@ -1,7 +1,7 @@
 package bookingSystem;
 
 import bookingSystem.models.*;
-import userSystem.models.User;
+import dummyPackage.UserDummy;
 
 import java.sql.*;
 import java.util.ArrayList;
@@ -238,16 +238,12 @@
          return null;
     }
 
-<<<<<<< HEAD
-    public void bookTicket(Ticket t, User u){
-=======
     /**
      * Books the specified ticket by making its seat unavailable and assigning it to a user id.
      * @param t a value of type int representing the ticket number
      * @param userID a value of type int representing userId
      */
     public void bookTicket(Ticket t, int userID){
->>>>>>> 1e3d4978
         t.getSeat().setAvailable(false);
         t.setUserId(userID);
     }
