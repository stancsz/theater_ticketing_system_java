--- conflicted
+++ resolved
@@ -1,9 +1,15 @@
 package transactionSystem;
 
+import dummyPackage.Ticket;
+import dummyPackage.User;
+import org.junit.jupiter.api.AfterEach;
+import org.junit.jupiter.api.BeforeEach;
 import org.junit.jupiter.api.Test;
 import transactionSystem.models.Payment;
 
 import java.sql.SQLException;
+
+import static org.junit.jupiter.api.Assertions.*;
 
 class PaymentControllerTest {
     @Test
@@ -15,11 +21,7 @@
     @Test
     void charge() throws SQLException {
         PaymentController paymentController = new PaymentController();
-<<<<<<< HEAD
-//        paymentController.charge(new User(), new Ticket());
-=======
         //paymentController.charge(new User(), new Ticket());
->>>>>>> 6c2b13cd
     }
 
     @Test
@@ -38,10 +40,6 @@
     @Test
     void findPayment() {
         PaymentController paymentController = new PaymentController();
-<<<<<<< HEAD
-//        System.out.println(paymentController.findPayment(new Ticket()).toString());
-=======
         //System.out.println(paymentController.findPayment(new Ticket()).toString());
->>>>>>> 6c2b13cd
     }
 }